--- conflicted
+++ resolved
@@ -44,15 +44,9 @@
   },
   "license": "GPL-3.0-or-later",
   "dependencies": {
-<<<<<<< HEAD
-    "@energyweb/credential-governance": "1.0.0",
+    "@energyweb/credential-governance": "2.0.0",
     "@ew-did-registry/did": "^0.7.0",
     "@ew-did-registry/did-ethr-resolver": "^0.7.0",
-=======
-    "@energyweb/credential-governance": "2.0.0",
-    "@ew-did-registry/did": "0.6.3-alpha.710.0",
-    "@ew-did-registry/did-ethr-resolver": "0.6.3-alpha.710.0",
->>>>>>> 8c4b04df
     "@poanet/solidity-flattener": "^3.0.7",
     "ethers": "^5.6.1"
   },
