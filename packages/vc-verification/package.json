--- conflicted
+++ resolved
@@ -36,25 +36,14 @@
   },
   "license": "GPL-3.0-or-later",
   "dependencies": {
-<<<<<<< HEAD
-    "@energyweb/credential-governance": "1.0.0",
-    "@energyweb/onchain-claims": "1.0.0",
+    "@energyweb/credential-governance": "2.0.0",
+    "@energyweb/onchain-claims": "2.0.0",
     "@ew-did-registry/credentials-interface": "^0.7.0",
     "@ew-did-registry/did-store-interface": "^0.7.0",
     "@ew-did-registry/claims": "^0.7.0",
     "@ew-did-registry/did-ethr-resolver": "^0.7.0",
     "@ew-did-registry/did-ipfs-store": "^0.7.0",
     "@ew-did-registry/revocation": "^0.7.0",
-=======
-    "@energyweb/credential-governance": "2.0.0",
-    "@energyweb/onchain-claims": "2.0.0",
-    "@ew-did-registry/claims": "0.6.3-alpha.710.0",
-    "@ew-did-registry/credentials-interface": "0.6.3-alpha.710.0",
-    "@ew-did-registry/did-ethr-resolver": "0.6.3-alpha.710.0",
-    "@ew-did-registry/did-ipfs-store": "0.6.3-alpha.710.0",
-    "@ew-did-registry/did-store-interface": "0.6.3-alpha.710.0",
-    "@ew-did-registry/revocation": "^0.6.3-alpha.710.0",
->>>>>>> 8c4b04df
     "ethers": "^5.6.1",
     "ipfs-http-client": "^43.0.0"
   },
